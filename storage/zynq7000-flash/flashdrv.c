--- conflicted
+++ resolved
@@ -387,17 +387,8 @@
 {
 	ssize_t res;
 
-<<<<<<< HEAD
 	mutexLock(fdrv_common.regs[strg->dev->ctx->id].lock);
 	res = _flashdrv_read(strg->dev->ctx->id, start, data, size);
-=======
-	if ((start + size) > strg->size) {
-		return -EINVAL;
-	}
-
-	mutexLock(fdrv_common.regs[strg->dev->ctx->id].lock);
-	res = _flashdrv_read(strg->dev->ctx->id, start + strg->start, data, size);
->>>>>>> 5212760a
 	mutexUnlock(fdrv_common.regs[strg->dev->ctx->id].lock);
 
 	return res;
@@ -415,11 +406,7 @@
 
 	regID = strg->dev->ctx->id;
 
-<<<<<<< HEAD
 	regOffs = start - fdrv_common.regs[regID].start;
-=======
-	regID = strg->dev->ctx->id;
->>>>>>> 5212760a
 	sectSz = CFI_SIZE_SECTION(fdrv_common.info.cfi.regs[regID].size);
 
 	mutexLock(fdrv_common.regs[regID].lock);
@@ -471,17 +458,8 @@
 {
 	int res;
 
-<<<<<<< HEAD
 	mutexLock(fdrv_common.regs[strg->dev->ctx->id].lock);
 	res = _flashdrv_sync(strg->dev->ctx->id);
-=======
-	if (strg == NULL || strg->dev == NULL) {
-		return -EINVAL;
-	}
-
-	mutexLock(fdrv_common.regs[strg->dev->ctx->id].lock);
-	res = _flashdrv_sync(strg->dev->ctx->id, strg->start);
->>>>>>> 5212760a
 	mutexUnlock(fdrv_common.regs[strg->dev->ctx->id].lock);
 
 	return res;
@@ -512,11 +490,7 @@
 
 	mutexLock(fdrv_common.regs[strg->dev->ctx->id].lock);
 	while (len < size) {
-<<<<<<< HEAD
 		res = _flashdrv_sectorErase(strg->dev->ctx->id, offs + len);
-=======
-		res = _flashdrv_sectorErase(strg->dev->ctx->id, offs + strg->start + len);
->>>>>>> 5212760a
 		if (res < 0) {
 			mutexUnlock(fdrv_common.regs[strg->dev->ctx->id].lock);
 			return res;
@@ -535,11 +509,7 @@
 	int res;
 
 	mutexLock(fdrv_common.regs[strg->dev->ctx->id].lock);
-<<<<<<< HEAD
 	res = _flashdrv_read(strg->dev->ctx->id, offs, data, len);
-=======
-	res = _flashdrv_read(strg->dev->ctx->id, offs + strg->start, data, len);
->>>>>>> 5212760a
 	mutexUnlock(fdrv_common.regs[strg->dev->ctx->id].lock);
 
 	if (res >= 0) {
@@ -559,14 +529,9 @@
 	chunkSz = offs % strg->dev->mtd->writeBuffsz;
 	if (chunkSz != 0) {
 		chunkSz = len < (strg->dev->mtd->writeBuffsz - chunkSz) ? len : (strg->dev->mtd->writeBuffsz - chunkSz);
-<<<<<<< HEAD
 		res = _flashdrv_pageProgram(strg->dev->ctx->id, offs, data, chunkSz);
 		if (res < 0) {
-=======
-		res = _flashdrv_pageProgram(strg->dev->ctx->id, strg->start + offs, data, chunkSz);
-		if (res < 0) {
 			*retlen = tempSz;
->>>>>>> 5212760a
 			mutexUnlock(fdrv_common.regs[strg->dev->ctx->id].lock);
 			return res;
 		}
@@ -576,24 +541,15 @@
 
 	while (tempSz < len) {
 		chunkSz = ((len - tempSz) > strg->dev->mtd->writeBuffsz) ? strg->dev->mtd->writeBuffsz : (len - tempSz);
-<<<<<<< HEAD
 		res = _flashdrv_pageProgram(strg->dev->ctx->id, offs + tempSz, (const char *)data + tempSz, chunkSz);
 		if (res < 0) {
-=======
-		res = _flashdrv_pageProgram(strg->dev->ctx->id, strg->start + offs + tempSz, (const char *)data + tempSz, chunkSz);
-		if (res < 0) {
 			*retlen = tempSz;
->>>>>>> 5212760a
 			mutexUnlock(fdrv_common.regs[strg->dev->ctx->id].lock);
 			return res;
 		}
 
 		tempSz += res;
 	}
-<<<<<<< HEAD
-	mutexUnlock(fdrv_common.regs[strg->dev->ctx->id].lock);
-=======
->>>>>>> 5212760a
 
 	*retlen = tempSz;
 	mutexUnlock(fdrv_common.regs[strg->dev->ctx->id].lock);
@@ -636,7 +592,6 @@
 
 	res = flashdrv_blkSync(strg);
 
-<<<<<<< HEAD
 	/* Only root device has allocated resources */
 	if (strg->parent == NULL) {
 		free(fdrv_common.regs[strg->dev->ctx->id].buff);
@@ -648,16 +603,6 @@
 		free(strg->dev->ctx);
 		free(strg->dev);
 	}
-=======
-	free(fdrv_common.regs[strg->dev->ctx->id].buff);
-	fdrv_common.regs[strg->dev->ctx->id].buff = NULL;
-
-	resourceDestroy(fdrv_common.regs[strg->dev->ctx->id].lock);
-	free(strg->dev->mtd);
-	free(strg->dev->blk);
-	free(strg->dev->ctx);
-	free(strg->dev);
->>>>>>> 5212760a
 
 	for (i = 0; i < fdrv_common.info.cfi.regsCount; ++i) {
 		if (fdrv_common.regs[i].buff != NULL) {
